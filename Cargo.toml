--- conflicted
+++ resolved
@@ -1,10 +1,6 @@
 [package]
 name = "vartrix"
-<<<<<<< HEAD
 version = "1.1.5"
-=======
-version = "1.1.3"
->>>>>>> 0da28312
 authors = ["Ian Fiddes <ian.fiddes@10xgenomics.com>", "Patrick Marks <patrick@10xgenomics.com>"]
 
 [dependencies]
